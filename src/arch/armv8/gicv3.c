--- conflicted
+++ resolved
@@ -31,96 +31,11 @@
 
 size_t NUM_LRS;
 
-<<<<<<< HEAD
 size_t gich_num_lrs()
-=======
-inline uint64_t gich_num_lrs()
->>>>>>> f4a3ff4a
 {
     return ((MRS(ICH_VTR_EL2) & ICH_VTR_MSK) >> ICH_VTR_OFF) + 1;
 }
 
-<<<<<<< HEAD
-inline unsigned long gich_read_lr(size_t i)
-{
-    if (i >= NUM_LRS) {
-        ERROR("gic: trying to read inexistent list register");
-    }
-
-    switch (i) {
-        case 0: return MRS(ICH_LR0_EL2);
-        case 1: return MRS(ICH_LR1_EL2);
-        case 2: return MRS(ICH_LR2_EL2);
-        case 3: return MRS(ICH_LR3_EL2);
-        case 4: return MRS(ICH_LR4_EL2);
-        case 5: return MRS(ICH_LR5_EL2);
-        case 6: return MRS(ICH_LR6_EL2);
-        case 7: return MRS(ICH_LR7_EL2);
-        case 8: return MRS(ICH_LR8_EL2);
-        case 9: return MRS(ICH_LR9_EL2);
-        case 10: return MRS(ICH_LR10_EL2);
-        case 11: return MRS(ICH_LR11_EL2);
-        case 12: return MRS(ICH_LR12_EL2);
-        case 13: return MRS(ICH_LR13_EL2);
-        case 14: return MRS(ICH_LR14_EL2);
-        case 15: return MRS(ICH_LR15_EL2);
-        default: return 0;
-    }
-}
-
-inline void gich_write_lr(size_t i, unsigned long val)
-{
-    if (i >= NUM_LRS) {
-        ERROR("gic: trying to write inexistent list register");
-    }
-
-    switch (i) {
-        case 0: MSR(ICH_LR0_EL2, val);   break;        
-        case 1: MSR(ICH_LR1_EL2, val);   break;         
-        case 2: MSR(ICH_LR2_EL2, val);   break;         
-        case 3: MSR(ICH_LR3_EL2, val);   break;         
-        case 4: MSR(ICH_LR4_EL2, val);   break;         
-        case 5: MSR(ICH_LR5_EL2, val);   break;         
-        case 6: MSR(ICH_LR6_EL2, val);   break;         
-        case 7: MSR(ICH_LR7_EL2, val);   break;         
-        case 8: MSR(ICH_LR8_EL2, val);   break;         
-        case 9: MSR(ICH_LR9_EL2, val);   break;         
-        case 10: MSR(ICH_LR10_EL2, val); break;           
-        case 11: MSR(ICH_LR11_EL2, val); break;           
-        case 12: MSR(ICH_LR12_EL2, val); break;           
-        case 13: MSR(ICH_LR13_EL2, val); break;           
-        case 14: MSR(ICH_LR14_EL2, val); break;           
-        case 15: MSR(ICH_LR15_EL2, val); break;
-    }
-}
-
-uint32_t gich_get_hcr()
-{
-    return MRS(ICH_HCR_EL2);
-}
-
-void gich_set_hcr(uint32_t hcr)
-{
-    MSR(ICH_HCR_EL2, hcr);
-}
-
-uint32_t gich_get_misr()
-{
-    return MRS(ICH_MISR_EL2);
-}
-
-uint64_t gich_get_eisr()
-{
-    return MRS(ICH_EISR_EL2);
-}
-
-uint64_t gich_get_elrsr()
-{
-    return MRS(ICH_ELRSR_EL2);
-}
-
-=======
->>>>>>> f4a3ff4a
 static inline void gicc_init()
 {
     /* Enable system register interface i*/
@@ -199,23 +114,7 @@
     mem_map_dev(&cpu.as, (vaddr_t)gicr, platform.arch.gic.gicr_addr, gicr_size);
 }
 
-<<<<<<< HEAD
-uint32_t gicc_iar() {
-    return MRS(ICC_IAR1_EL1);
-}
-
-void gicc_eoir(uint32_t eoir) {
-    MSR(ICC_EOIR1_EL1, eoir);
-}
-
-void gicc_dir(uint32_t dir) {
-    MSR(ICC_DIR_EL1, dir);
-}
-
 void gicr_set_prio(irqid_t int_id, uint8_t prio, cpuid_t gicr_id)
-=======
-void gicr_set_prio(uint64_t int_id, uint8_t prio, uint32_t gicr_id)
->>>>>>> f4a3ff4a
 {
     size_t reg_ind = GIC_PRIO_REG(int_id);
     size_t off = GIC_PRIO_OFF(int_id);
