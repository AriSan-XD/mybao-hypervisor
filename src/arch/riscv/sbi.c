--- conflicted
+++ resolved
@@ -440,51 +440,11 @@
    return ret;
 }
 
-<<<<<<< HEAD
-void sbi_lgcy_sendipi_handler()
-{
-    unsigned long *hart_mask = (unsigned long *)vcpu_readreg(cpu.vcpu, REG_A0);
-    if (hart_mask == NULL) return;
-
-    unsigned long phart_mask = 0;
-    vm_readmem(cpu.vcpu->vm, &phart_mask, (vaddr_t)hart_mask,
-               sizeof(unsigned long), false);
-    phart_mask = vm_translate_to_pcpu_mask(cpu.vcpu->vm, phart_mask,
-                                           sizeof(unsigned long));
-
-    struct cpu_msg msg = {
-        .handler = SBI_MSG_ID,
-        .event = SEND_IPI,
-    };
-
-    for (size_t i = 0; i < sizeof(phart_mask) * 8; i++) {
-        if (bitmap_get((bitmap_t*)&phart_mask, i)) {
-            cpu_send_msg(i, &msg);
-        }
-    }
-}
-
-void sbi_lgcy_rfence_handler(unsigned long extid)
-{
-    unsigned long *hart_mask = (unsigned long *)vcpu_readreg(cpu.vcpu, REG_A0);
-    if (hart_mask == NULL) return;
-
-    unsigned long phart_mask = 0;
-    vm_readmem(cpu.vcpu->vm, &phart_mask, (vaddr_t)hart_mask,
-               sizeof(unsigned long), false);
-    phart_mask = vm_translate_to_pcpu_mask(cpu.vcpu->vm, (cpumap_t)hart_mask,
-                                           sizeof(unsigned long));
-
-    unsigned long start_addr = vcpu_readreg(cpu.vcpu, REG_A2);
-    unsigned long size = vcpu_readreg(cpu.vcpu, REG_A3);
-    unsigned long asid = vcpu_readreg(cpu.vcpu, REG_A4);
-=======
 size_t sbi_vs_handler()
 {
     unsigned long extid = vcpu_readreg(cpu.vcpu, REG_A7);
     unsigned long fid = vcpu_readreg(cpu.vcpu, REG_A6);
     struct sbiret ret;
->>>>>>> 574775e6
 
     switch (extid) {
         case SBI_EXTID_BASE:
